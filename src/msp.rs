--- conflicted
+++ resolved
@@ -24,13 +24,8 @@
     pub k2: G1Projective,
 }
 
-<<<<<<< HEAD
-#[derive(Debug, Clone, Copy)]
+#[derive(Debug, Clone, Copy, PartialEq, Eq)]
 pub struct MspSig(pub(crate) G1Projective);
-=======
-#[derive(Debug, Clone, Copy, PartialEq, Eq)]
-pub struct MspSig(G1Projective);
->>>>>>> a8df53ec
 
 impl MspSig {
     fn cmp_msp_sig(&self, other: &Self) -> Ordering {
