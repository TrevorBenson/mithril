--- conflicted
+++ resolved
@@ -85,13 +85,9 @@
 [dev-dependencies]
 criterion = { version = "0.5.1", features = ["html_reports", "async_tokio"] }
 mockall = "0.12.0"
-<<<<<<< HEAD
 # pallas-crypto = "0.21.0"
 pallas-crypto = { git = "https://github.com/falcucci/pallas.git", branch = "fix/legacy-transaction-utxo-by-address" }
-=======
-pallas-codec = "0.21.0"
 rand_core = { version = "0.6.4", features = ["getrandom"] }
->>>>>>> 59457004
 reqwest = { version = "0.11.22", features = ["json"] }
 slog-async = "2.8.0"
 slog-scope = "4.4.0"
@@ -110,22 +106,17 @@
 # Full feature set
 full = ["random", "database", "fs", "test_tools"]
 random = ["rand_core/getrandom"]
-<<<<<<< HEAD
-database = ["sqlite"]
+database = ["dep:sqlite"]
 fs = [
   "tokio/fs",
   "tokio/process",
-  "minicbor",
-  "pallas-addresses",
-  "pallas-codec",
-  "pallas-network",
-  "pallas-primitives",
-  "pallas-traverse",
+  "dep:minicbor",
+  "dep:pallas-addresses",
+  "dep:pallas-codec",
+  "dep:pallas-network",
+  "dep:pallas-primitives",
+  "dep:pallas-traverse",
 ]
-=======
-database = ["dep:sqlite"]
-fs = ["tokio/fs", "tokio/process", "dep:pallas-network", "dep:pallas-traverse"]
->>>>>>> 59457004
 
 # Portable feature avoids SIGILL crashes on CPUs not supporting Intel ADX instruction set when built on CPUs that support it
 portable = ["mithril-stm/portable"]
