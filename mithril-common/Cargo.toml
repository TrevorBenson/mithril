[package]
name = "mithril-common"
<<<<<<< HEAD
version = "0.3.5"
=======
version = "0.3.6"
>>>>>>> 17afb2c8
description = "Common types, interfaces, and utilities for Mithril nodes."
authors = { workspace = true }
edition = { workspace = true }
homepage = { workspace = true }
license = { workspace = true }
repository = { workspace = true }
include = ["**/*.rs", "Cargo.toml", "README.md", ".gitignore", "openapi.yaml"]

[lib]
crate-type = ["lib", "cdylib", "staticlib"]

[[bench]]
name = "digester"
harness = false

[dependencies]
anyhow = "1.0.79"
async-trait = "0.1.77"
bech32 = "0.9.1"
blake2 = "0.10.6"
chrono = { version = "0.4.33", features = ["serde"] }
ckb-merkle-mountain-range = "0.6.0"
digest = "0.10.7"
ed25519-dalek = { version = "2.1.0", features = ["rand_core", "serde"] }
fixed = "1.24.0"
glob = { version = "0.3.1", optional = true }
hex = "0.4.3"
jsonschema = { version = "0.17.1", optional = true }
kes-summed-ed25519 = { version = "0.2.1", features = [
    "serde_enabled",
    "sk_clone_enabled",
] }
minicbor = { version = "0.20", features = ["std", "half", "derive"], optional = true }
nom = "7.1.3"
pallas-addresses = { version = "0.23.0", optional = true }
pallas-codec = { version = "0.23.0", optional = true }
pallas-network = { version = "0.23.0", optional = true }
pallas-primitives = { version = "0.23.0", optional = true }
pallas-traverse = { version = "0.23.0", optional = true }
rand_chacha = "0.3.1"
rand_core = "0.6.4"
rayon = "1.8.1"
semver = "1.0.21"
serde = { version = "1.0.196", features = ["derive"] }
serde_bytes = "0.11.14"
serde_cbor = "0.11.2"
serde_json = "1.0.113"
serde_with = "3.6.0"
serde_yaml = "0.9.31"
sha2 = "0.10.8"
slog = "2.7.0"
strum = { version = "0.26.1", features = ["derive"] }
thiserror = "1.0.56"
tokio = { version = "1.35.1", features = ["io-util", "rt", "sync"] }
typetag = "0.2.15"
walkdir = "2.4.0"
warp = { version = "0.3.6", optional = true }

[target.'cfg(target_family = "unix")'.dependencies]
# only unix supports the default rug backend
mithril-stm = { path = "../mithril-stm", version = "0.3" }

[target.'cfg(windows)'.dependencies]
# Windows doesn't support rug backend, fallback to num-integer
mithril-stm = { path = "../mithril-stm", version = "0.3", default-features = false, features = [
    "num-integer-backend",
] }

[target.'cfg(target_family = "wasm")'.dependencies]
# WASM doesn't support rug backend, fallback to num-integer
mithril-stm = { path = "../mithril-stm", version = "0.3", default-features = false, features = [
    "num-integer-backend",
] }
wasm-bindgen = "0.2.90"

[dev-dependencies]
criterion = { version = "0.5.1", features = ["html_reports", "async_tokio"] }
mockall = "0.12.1"
pallas-crypto = "0.23.0"
rand_core = { version = "0.6.4", features = ["getrandom"] }
reqwest = { version = "0.11.23", features = ["json"] }
slog-async = "2.8.0"
slog-scope = "4.4.0"
slog-term = "2.9.0"
tokio = { version = "1.35.1", features = ["macros", "time"] }

[build-dependencies]
glob = "0.3.1"
semver = "1.0.21"
serde_json = "1.0.113"
serde_yaml = "0.9.31"

[features]
default = []

# Full feature set
full = ["random", "fs", "test_tools"]
random = ["rand_core/getrandom"]
fs = [
    "tokio/fs",
    "tokio/process",
    "dep:minicbor",
    "dep:pallas-addresses",
    "dep:pallas-codec",
    "dep:pallas-network",
    "dep:pallas-primitives",
    "dep:pallas-traverse",
]

# Portable feature avoids SIGILL crashes on CPUs not supporting Intel ADX instruction set when built on CPUs that support it
portable = ["mithril-stm/portable"]

# Disable signer certification, to be used only for tests
allow_skip_signer_certification = []
# Enable all tests tools
test_tools = ["apispec", "test_http_server", "random"]
# Enable tools to helps validate conformity to an OpenAPI specification
apispec = ["dep:glob", "dep:jsonschema", "dep:warp"]
test_http_server = ["dep:warp"]

[package.metadata.docs.rs]
all-features = true
# enable unstable features in the documentation
rustdoc-args = ["--cfg", "docsrs"]<|MERGE_RESOLUTION|>--- conflicted
+++ resolved
@@ -1,10 +1,6 @@
 [package]
 name = "mithril-common"
-<<<<<<< HEAD
-version = "0.3.5"
-=======
 version = "0.3.6"
->>>>>>> 17afb2c8
 description = "Common types, interfaces, and utilities for Mithril nodes."
 authors = { workspace = true }
 edition = { workspace = true }
