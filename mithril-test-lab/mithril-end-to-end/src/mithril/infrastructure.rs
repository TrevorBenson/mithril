--- conflicted
+++ resolved
@@ -14,13 +14,9 @@
     devnet: Devnet,
     aggregator: Aggregator,
     signers: Vec<Signer>,
-<<<<<<< HEAD
-    cardano_chain_observer: Arc<dyn ChainObserver>,
-=======
     relay_aggregators: Vec<RelayAggregator>,
     relay_signers: Vec<RelaySigner>,
-    cardano_chain_observer: Arc<CardanoCliChainObserver>,
->>>>>>> 89b689f6
+    cardano_chain_observer: Arc<dyn ChainObserver>,
     run_only_mode: bool,
 }
 
@@ -147,9 +143,6 @@
         self.signers.as_mut_slice()
     }
 
-<<<<<<< HEAD
-    pub fn chain_observer(&self) -> Arc<dyn ChainObserver> {
-=======
     pub fn relay_aggregators(&self) -> &[RelayAggregator] {
         &self.relay_aggregators
     }
@@ -158,8 +151,7 @@
         &self.relay_signers
     }
 
-    pub fn chain_observer(&self) -> Arc<CardanoCliChainObserver> {
->>>>>>> 89b689f6
+    pub fn chain_observer(&self) -> Arc<dyn ChainObserver> {
         self.cardano_chain_observer.clone()
     }
 
